#!/usr/bin/env python3
"""
The Cluster class provides the core utilities interaction with HPC systems
which must be overloaded by subclasses for specific workload managers, or
specific clusters.

The `Cluster` class acts as a base class for more specific cluster
implementations (like SLURM). However it can be used standalone. When running
jobs on the `Cluster` system, jobs will be submitted to the master system
using `subprocess.run`, mimicing how jobs would be run on a cluster but not
actually submitting to any job scheduler.
"""
import os
import sys
import subprocess
from concurrent.futures import ProcessPoolExecutor, wait
from seisflows import logger, ROOT_DIR
from seisflows.tools import msg
from seisflows.tools.unix import nproc
from seisflows.tools.config import pickle_function_list
from seisflows.system.workstation import Workstation


class Cluster(Workstation):
    """
    Cluster System
    --------------
    Generic or common HPC/cluster interfacing commands

    Parameters
    ----------
    :type title: str
    :param title: The name used to submit jobs to the system, defaults
        to the name of the current working directory
    :type mpiexec: str
    :param mpiexec: Function used to invoke executables on the system.
        For example 'mpirun', 'mpiexec', 'srun', 'ibrun'
    :type ntask_max: int
    :param ntask_max: limit the number of concurrent tasks in a given array job
    :type walltime: float
    :param walltime: maximum job time in minutes for the master SeisFlows
        job submitted to cluster. Fractions of minutes acceptable.
    :type tasktime: float
    :param tasktime: maximum job time in minutes for each job spawned by
        the SeisFlows master job during a workflow. These include, e.g.,
        running the forward solver, adjoint solver, smoother, kernel combiner.
        All spawned tasks receive the same task time. Fractions of minutes
        acceptable.
    :type environs: str
    :param environs: Optional environment variables to be provided in the
        following format VAR1=var1,VAR2=var2... Will be set using
        os.environs

    Paths
    -----
    ***
    """
    __doc__ = Workstation.__doc__ + __doc__

    # These are class paths that specify the location of run and submit scripts
    # Setting them outside init allows them to be inherited by all child classes
    # implicitely. Should not be edited unless using custom submit/run scripts
    submit_workflow = os.path.join(ROOT_DIR, "system", "runscripts", "submit")
    run_functionu = os.path.join(ROOT_DIR, "system", "runscripts", "run")

    def __init__(self, title=None, mpiexec="", ntask_max=None, walltime=10,
                 tasktime=1, environs="", **kwargs):
        """Instantiate the Cluster System class"""
        super().__init__(**kwargs)

        if title is None:
            self.title = os.path.basename(os.getcwd())
        else:
            self.title = title
        self.mpiexec = mpiexec
        self.ntask_max = ntask_max or nproc() - 1  # -1 because master job
        self.walltime = walltime
        self.tasktime = tasktime
        self.environs = environs or ""

    @property
    def submit_call_header(self):
        """
        The submit call defines the SBATCH header which is used to submit a
        workflow task list to the system. It is usually dictated by the
        system's required parameters, such as account names and partitions.
        Submit calls are modified and called by the `submit` function.

        .. note::
            Generalized `cluster` returns empty string but child system
            classes will need to overwrite the submit call.

        :rtype: str
        :return: the system-dependent portion of a submit call
        """
        return ""

    @property
    def run_call_header(self):
        """
        The run call defines the SBATCH header which is used to run tasks during
        an executing workflow. Like the submit call its arguments are dictated
        by the given system. Run calls are modified and called by the `run`
        function

        .. note::
            Generalized `cluster` returns empty string but child system
            classes will need to overwrite the submit call.

        :rtype: str
        :return: the system-dependent portion of a run call
        """
        return ""

    def submit(self, workdir=None, parameter_file="parameters.yaml", 
               login=False):
        """
        Submits the main workflow job as a separate job submitted directly to
        the system that is running the master job

        :type workdir: str
        :param workdir: path to the current working directory
        :type parameter_file: str
        :param parameter_file: paramter file file name used to instantiate
            the SeisFlows package
        :type login: bool
        :param login: (used for overriding system modules) submits the main 
            workflow job directly to the login node rather than as a separate 
            process on a compute node. Avoids queue times and walltimes but may 
            be discouraged by sys admins as some  array processing will take 
            place on the shared login node. 
        """
        # Determine where the submit call will be sent (login or compute node)
        if login:
            header = ""
            logger.info("submitting master job on login node")
        else:
            header = self.submit_call_header

        # e.g., submit -w ./ -p parameters.yaml
        submit_call = " ".join([
<<<<<<< HEAD
            f"{header}",
            f"{os.path.join(ROOT_DIR, 'system', 'runscripts', 'submit')}",
=======
            f"{self.submit_call_header}",
            f"{self.submit_workflow}",
>>>>>>> 596c4a23
            f"--workdir {workdir}",
            f"--parameter_file {parameter_file}",
        ])

        logger.debug(submit_call)
        try:
            subprocess.run(submit_call, shell=True)
        except subprocess.CalledProcessError as e:
            logger.critical(f"SeisFlows master job has failed with: {e}")
            sys.exit(-1)

    def run(self, funcs, single=False, **kwargs):
        """
        Runs tasks multiple times in parallel by submitting NTASK new jobs to
        system. The list of functions and its kwargs are saved as pickles files,
        and then re-loaded by each submitted process with specific environment
        variables. Each spawned process will run the list of functions.

        .. warning::

            Logging parameters `verbose` and `log_level` are passed to each
            compute job through the pickled kwargs file. This assumes that NONE
            of the functions that are being passed through also have these 
            variable names as arguments, otherwise there will be conflicting
            arguments. Probably this won't be the case because these variable
            names are generally reserved for logging purposes.

        :type funcs: list of methods
        :param funcs: a list of functions that should be run in order. All
            kwargs passed to run() will be passed into the functions.
        :type single: bool
        :param single: run a single-process, non-parallel task, such as
            smoothing the gradient, which only needs to be run by once.
            This will change how the job array and the number of tasks is
            defined, such that the job is submitted as a single-core job to
            the system.
        :type run_call: str
        :param run_call: the call used to submit the run script. If None,
            attempts default run call which should be suited for the given
            system. Can be overwritten by child classes to involve other
            arguments
        """
        # Single tasks only need to be run one time, as `TASK_ID` === 0
        ntasks = {True: 1, False: self.ntask}[single]
        funcs_fid, kwargs_fid = pickle_function_list(functions=funcs,
                                                     path=self.path.scratch,
                                                     verbose=self.verbose,
                                                     level=self.log_level,
                                                     **kwargs)
        logger.info(f"running functions {[_.__name__ for _ in funcs]} on "
                    f"system {ntasks} times")

        # Create the run call which will simply call an external Python script
        # e.g., run --funcs func.p --kwargs kwargs.p --environment ...
        run_call = " ".join([
            f"{self.run_call_header}",
            f"{self.run_functions}",
            f"--funcs {funcs_fid}",
            f"--kwargs {kwargs_fid}",
            f"--environment SEISFLOWS_TASKID={{task_id}},{self.environs}"
        ])
        logger.debug(run_call)

        # Don't need to spin up concurrent.futures for a single run
        if single:
            self._run_task(run_call=run_call, task_id=0)
        # Run tasks in parallel and wait for all of them to finish
        else:
            with ProcessPoolExecutor(max_workers=self.ntask_max) as executor:
                futures = [executor.submit(self._run_task, run_call, task_id)
                           for task_id in range(ntasks)]

            # Mimic a cluster job timeout by limiting task to `tasktime`
            wait(futures, timeout=self.tasktime, return_when="FIRST_EXCEPTION")

            # Iterate through the Futures' results because if one of them
            # raised an exception, it will break the main process here
            # https://stackoverflow.com/questions/33448329/
            #   how-to-detect-exceptions-in-concurrent-futures-in-python3
            failed_jobs = []
            for future in futures:
                job_id, return_code = future.result()
                if return_code != 0:
                    failed_jobs.append(job_id)

            if failed_jobs:
                # Non-zero return codes means underlying job failures
                logger.critical(
                    msg.cli(f"One or more system run calls for the given run "
                            f"call has returned a non-zero exit code "
                            f"suggesting external job failure(s). Please check "
                            f"corresponding log files in `logs/` for more "
                            f"detailed error message(s). ",
                            header="system run error", border="=",
                            items=[f"RUN CALL: {run_call}",
                                   f"TASK IDS: {failed_jobs}"]
                            )
                )
                sys.exit(-1)

    def _run_task(self, run_call, task_id):
        """
        Convenience function to run a single Python job with subprocess.run
        with some error catching and redirect of stdout to a log file.

        :type run_call: str
        :param run_call: python call to run a task involving loading the
            pickled function list and its kwargs, and then running them
        :type task_id: int
        :param task_id: given task id, used for log messages and to format
            the run call
        """
        logger.debug(f"running task id {task_id}")
        try:
            f = open(self._get_log_file(task_id), "w")
            result = subprocess.run(run_call.format(task_id=task_id),
                                    shell=True, stdout=f)
        except subprocess.CalledProcessError as e:
            logger.critical(f"run task_id {task_id} has failed with error "
                            f"message {e}")
            sys.exit(-1)
        finally:
            f.close()

        return task_id, result.returncode<|MERGE_RESOLUTION|>--- conflicted
+++ resolved
@@ -139,13 +139,8 @@
 
         # e.g., submit -w ./ -p parameters.yaml
         submit_call = " ".join([
-<<<<<<< HEAD
             f"{header}",
-            f"{os.path.join(ROOT_DIR, 'system', 'runscripts', 'submit')}",
-=======
-            f"{self.submit_call_header}",
             f"{self.submit_workflow}",
->>>>>>> 596c4a23
             f"--workdir {workdir}",
             f"--parameter_file {parameter_file}",
         ])
