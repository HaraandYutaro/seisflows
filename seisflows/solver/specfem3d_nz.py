--- conflicted
+++ resolved
@@ -4,7 +4,6 @@
 from os.path import join
 
 import sys
-import numpy as np
 
 import seisflows.plugins.solver.specfem3d as solvertools
 from seisflows.tools.seismic import getpar, setpar
@@ -67,7 +66,7 @@
         """ Generates data in the synthetic-synthetic comparison case.
         Not for use in the real-data problem.
         """
-        print 'generate data'
+        print '\t\tspecfem3d_nz.generate data'
         self.generate_mesh(**model_kwargs)
 
         unix.cd(self.cwd)
@@ -87,7 +86,7 @@
     def generate_mesh(self, model_path=None, model_name=None, model_type='gll'):
         """ Performs meshing and database generation
         """
-        print 'generate mesh'
+        print '\t\tspecfem3d_nz.generate mesh'
         assert(model_name)
         assert(model_type)
 
@@ -104,7 +103,7 @@
             assert(exists(model_path))
             self.check_mesh_properties(model_path)
 
-            src = glob(model_path +'/'+ '*')
+            src = glob(model_path + '/' + '*')
             dst = self.model_databases
             unix.cp(src, dst)
 
@@ -122,6 +121,7 @@
         Same as solver.base.eval_func without the residual writing.
         For use in specfem3d_nz where eval_func is taken by Pyatoa.
         """
+        print '\t\tspecfem3d_nz.eval_fwd'
         unix.cd(self.cwd)
         self.import_model(path)
         self.forward()
@@ -135,39 +135,21 @@
         :param kwargs:
         :return:
         """
+        print '\t\tspecfem3d_nz.eval_func'
         load_conda = "module load Anaconda2/5.2.0-GCC-7.1.0;"
         load_hdf5 = "module load HDF5/1.10.1-GCC-7.1.0;"
-<<<<<<< HEAD
-        pyatoa_script = join(PATH.PYATOA, 'process.py')
         arguments = " ".join([
             "--mode process",
+            "--working_dir {}".format(PATH.WORKDIR),
+            "--current_dir {}".format(self.cwd),
+            "--model_number {}".format("m{:0>2}".format(int(iter) - 1)),
             "--event_id {}".format(self.source_name),
-            "--model_number {}".format("m{:0>2}".format(int(iter)-1)),
             "--step_count {}".format(step),
-            "--current_dir {}".format(self.cwd),
-            "--working_dir {}".format(PATH.WORKDIR),
             "--suffix {}".format(suffix)
         ])
         call_pyatoa = " ".join([load_conda, load_hdf5, PATH.PYTHON3,
-=======
-        python_bin = ("/nesi/project/nesi00263/PyPackages/"
-                                                    "conda_envs/tomo/bin/python"
-                      )
-        pyatoa_script = join(PATH.PYATOA, 'sfprocess.py') 
-        arguments = ("-e {e} -i {i} -m {m} -w {w} -o {o} -c {c} -s {s}".format(
-                     e=self.source_name, 
-                     m="m{:0>2}".format(int(iter)-1),  # model number
-                     i=step,
-                     w=PATH.WORKDIR,  # working directory
-                     o=PATH.PYATOA,  # output directory
-                     c=self.cwd,  # current directory (event directory)
-                     s=suffix,  # suffix for seisflows misfit writing 
-                     )
-                     )
-        call_pyatoa = " ".join([load_conda, load_hdf5, python_bin,
->>>>>>> c05947f4
-                                pyatoa_script, arguments])
-
+                                PATH.PYATOA_RUN, arguments
+                                ])
         subprocess.call(call_pyatoa, shell=True)
 
     # low-level solver interface
@@ -185,7 +167,7 @@
             src = glob('OUTPUT_FILES/*_d?_SU')
             dst = path
             unix.mv(src, dst)
-        # sem output format
+        # ascii sem output format
         elif PAR.FORMAT == "ascii":
             src = glob('OUTPUT_FILES/*sem?')
             dst = path
@@ -267,8 +249,8 @@
         solvertools.write_sources(vars(PAR), h)
 
     # postprocessing wrapper overload
-    def smooth(self, input_path='', output_path='', 
-                                           parameters=[], span_h=0., span_v=0.):
+    def smooth(self, input_path='', output_path='',
+               parameters=[], span_h=0., span_v=0.):
         """ Smooths kernels by convolving them with a Gaussian.  Wrapper over 
             xsmooth_sem utility. 
             smooth() in base.py has the incorrect command line call, specfem 
@@ -283,29 +265,19 @@
         # apply smoothing operator
         unix.cd(self.cwd)
         for name in parameters or self.parameters:
-            print ' smoothing', name
-            print " ".join([
-                PATH.SPECFEM_BIN +'/'+ 'xsmooth_sem',  # ./bin/xsmooth_sem
-                str(span_h),  # SIGMA_H
-                str(span_v),  # SIGMA_V
-                name + '_kernel', # KERNEL_NAME
-                input_path + '/',  # INPUT_DIR
-                output_path + '/',  # OUTPUT_DIR
-                '.false'  # USE_GPU
-                ])  
+            print '\t\tsmoothing', name
             call_solver(
                 system.mpiexec(),
                 " ".join([
-                PATH.SPECFEM_BIN +'/'+ 'xsmooth_sem',  # ./bin/xsmooth_sem
-                str(span_h),  # SIGMA_H
-                str(span_v),  # SIGMA_V
-                name + '_kernel', # KERNEL_NAME
-                input_path + '/',  # INPUT_DIR
-                output_path + '/',  # OUTPUT_DIR
-                '.false'  # USE_GPU
-                ]),  
+                    PATH.SPECFEM_BIN + '/' + 'xsmooth_sem',  # ./bin/xsmooth_sem
+                    str(span_h),  # SIGMA_H
+                    str(span_v),  # SIGMA_V
+                    name + '_kernel',  # KERNEL_NAME
+                    input_path + '/',  # INPUT_DIR
+                    output_path + '/',  # OUTPUT_DIR
+                    '.false'  # USE_GPU
+                    ]),
                 output='/dev/null')
-
         print ''
 
         # rename output files
