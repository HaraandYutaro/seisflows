#!/usr/bin/env python3
"""
A seismic inversion (a.k.a full waveform inversion, adjoint tomography, full
waveform tomography) perturbs seismic velocity models by minimizing objective
functions defining differences between observed and synthetic waveforms.

This seismic inversion workflow performs a linear set of tasks involving:

1) Generating synthetic seismograms using an external numerical solver
2) Calculating time-dependent misfit (adjoint sources) between data
    (or other synthetics) and synthetics
3) Using adjoint sources to generate misfit kernels defining volumetric
    perturbations sensitive to data-synthetic misfit
4) Smoothing and summing misfit kernels into a single gradient
5) Perturbing the starting model with the gradient to reduce misfit defined by
    the objective function during a line search

The Inversion workflow runs the above tasks in a loop (iterations) while
exporting updated models, kernels and/or gradients to disk.
"""
import os
import sys
import numpy as np

from glob import glob
from seisflows import logger
from seisflows.workflow.migration import Migration
from seisflows.tools import msg, unix
from seisflows.tools.model import Model


class Inversion(Migration):
    """
    Inversion Workflow
    ------------------
    Peforms iterative nonlinear inversion using the machinery of the Forward
    and Migration workflows, as well as a built-in optimization library.

    Parameters
    ----------
    :type start: int
    :param start: start inversion workflow at this iteration. 1 <= start <= inf
    :type end: int
    :param end: end inversion workflow at this iteration. start <= end <= inf
    :type iteration: int
    :param iteration: The current iteration of the workflow. If NoneType, takes
        the value of `start` (i.e., first iteration of the workflow). User can
        also set between `start` and `end` to resume a failed workflow.
    :type thrifty: bool
    :param thrifty: a thrifty inversion skips the costly intialization step
        (i.e., forward simulations and misfit quantification) if the final
        forward simulations from the previous iterations line search can be
        used in the current one. Requires L-BFGS optimization.
    :type export_model: bool
    :param export_model: export best-fitting model from the line search to disk.
        If False, new models can be discarded from scratch at any time.

    Paths
    -----
    :type path_eval_func: str
    :param path_eval_func: scratch path to store files for line search objective
        function evaluations, including models, misfit and residuals
    ***
    """
    __doc__ = Migration.__doc__ + __doc__

    def __init__(self, start=1, end=1, thrifty=False, optimize="LBFGS",
                 export_model=True, path_eval_func=None, **kwargs):
        """
        Instantiate Inversion-specific parameters. Non-essential parameters are
        listed here, rather than in the class docstring.

        :type optimize: str
        :param optimize: Name of the optimization module chosen by the user.
            This should be instantiated by default when using `import_seisflows`
            Used to check that the correct module is set when performing a
            `thrifty` inversion.
        """
        super().__init__(**kwargs)

        self.start = start
        self.end = end
        self.export_model = export_model
        self.thrifty = thrifty

        # Append an additional path for line search function evaluations
        self.path["eval_func"] = path_eval_func or \
                                 os.path.join(self.path.workdir, "scratch",
                                              "eval_func")

        # Internal attribute for keeping track of inversion
        self._optimize_name = optimize
        self._thrifty_status = False
        self._required_modules = ["system", "solver", "preprocess", "optimize"]

        # Grab iteration from state file
        if "iteration" in self._states:
            self.iteration = int(self._states["iteration"])
            logger.debug(f"setting iteration=={self.iteration} from state file")
        else:
            self.iteration = start

    @property
    def task_list(self):
        """
        USER-DEFINED TASK LIST. This property defines a list of class methods
        that take NO INPUT and have NO RETURN STATEMENTS. This defines your
        linear workflow, i.e., these tasks are to be run in order from start to
        finish to complete a workflow.

        This excludes 'check' (which is run during 'import_seisflows') and
        'setup' which should be run separately

        .. note::
            For workflows that require an iterative approach (e.g. inversion),
            this task list will be looped over, so ensure that any setup and
            teardown tasks (run once per workflow, not once per iteration) are
            not included.

        :rtype: list
        :return: list of methods to call in order during a workflow
        """
        return [self.evaluate_initial_misfit,
                self.run_adjoint_simulations,
                self.postprocess_event_kernels,
                self.evaluate_gradient_from_kernels,
                self.initialize_line_search,
                self.perform_line_search,
                self.finalize_iteration
                ]

    def check(self):
        """
        Checks inversion-specific parameters
        """
        super().check()

        assert(1 <= self.start <= self.end), \
            f"Incorrect START or END parameter. Values must be in order: " \
            f"1 <= {self.start} <= {self.end}"

        assert(self.start <= self.iteration <= self.end), \
            f"`workflow.iteration` must be between `start` and `end`"

        if self.iteration > 1:
            assert(os.path.exists(self.path.eval_grad)), \
                f"scratch path `eval_grad` does not exist but should for a " \
                f"workflow with `iteration` >= 1"

        if self.iteration >= self.end + 1:
            logger.warning(f"current `iteration` is >= chosen `end` point. "
                           f"Inversion workflow will not `run`")

        if self.thrifty:
            assert(self._optimize_name == "LBFGS"), (
                f"a `thrifty` inversion requires the optimization module to be "
                f"set as 'LBFGS'"
            )

    def setup(self):
        """
        Assigns modules as attributes of the workflow. I.e., `self.solver` to
        access the solver module (or `workflow.solver` from outside class)

        Lays groundwork for inversion by running setup() functions for the
        involved sub-modules, generating True model synthetic data if necessary,
        and generating the pre-requisite database files.
        """
        super().setup()

        unix.mkdir(self.path.eval_func)
        self.optimize = self._modules.optimize  # NOQA

    def run(self):
        """Call the forward.run() function iteratively, from `start` to `end`"""
        while self.iteration < self.end + 1:
            logger.info(msg.mnr(f"RUNNING ITERATION {self.iteration:0>2}"))
            super().run()  # Runs task list
            # Assuming that if `stop_after` is used, that we are NOT iterating
            if self.stop_after is None:
                logger.info(msg.mnr(f"COMPLETE ITERATION {self.iteration:0>2}"))
                self.iteration += 1
                logger.info(f"setting current iteration to: {self.iteration}")
                # Set the state file to pending for new iteration
                self._states = {key: "pending" for key in self._states}
                self.checkpoint()
            else:
                break

    def checkpoint(self):
        """
        Add an additional line in the state file to keep track of iteration
        """
        super().checkpoint()
        with open(self.path.state_file, "r") as f:
            lines = f.readlines()
        # Clear out the previous 'iteration' line and add in new
        for i, line in enumerate(lines[:]):
            if "iteration:" in line:
                lines.pop(i)
                break
        lines.append(f"iteration: {self.iteration}")

        # Rewrite checkpoint file with new iteration line
        with open(self.path.state_file, "w") as f:
            f.writelines(lines)

    def evaluate_objective_function(self, save_residuals=False, components=None,
                                    **kwargs):
        """
        Simple overwrite to include iteration and step count parameters into
        preprocessing for file naming and tagging.

        .. note::
            Must be run by system.run() so that solvers are assigned individual
            task ids/ working directories.

        :type save_residuals: str
        :param save_residuals: if not None, path to write misfit/residuls to
        :type components: list
        :param components: optional list of components to ignore preprocessing
            traces that do not have matching components. The adjoint sources for
            these components will be 0. E.g., ['Z', 'N']. If None, all available
            components will be considered.
        """
<<<<<<< HEAD
        super().evaluate_objective_function(save_residuals=save_residuals,
                                            components=components,
                                            iteration=self.iteration,
                                            step_count=self.optimize.step_count
                                            )
=======
        logger.debug(f"quantifying misfit with "
                     f"'{self.preprocess.__class__.__name__}'")

        # If line search, add step count as suffix in the residuals file
        if save_residuals:
            save_residuals = save_residuals.format(src=self.solver.source_name)

        if self.export_residuals:
            export_residuals = os.path.join(self.path.output, "residuals")
        else:
            export_residuals = False

        self.preprocess.quantify_misfit(
            source_name=self.solver.source_name,
            save_adjsrcs=os.path.join(self.solver.cwd, "traces", "adj"),
            save_residuals=save_residuals,
            export_residuals=export_residuals,
            iteration=self.iteration,
            step_count=self.optimize.step_count,
        )
>>>>>>> 20587dc2

    def _read_residuals(self, residuals_files):
        """
        Convenience function to read in text files containing misfit information
        written by the `preprocess.quantify_misfit` function

        :type residual_files: list of str
        :param residual files: list of names of text files written out by each
        misfit quantification procedure
        :rtype: np.array
        :return: residuals from all files provided in `residual_files`
        """
        residuals = np.array([])
        for residuals_file in residuals_files:
            tmp = np.loadtxt(residuals_file)
            residuals = np.append(residuals, tmp)

        return residuals

    def evaluate_initial_misfit(self):
        """
        Overwrite `workflow.forward` to skip over initial misfit evaluation
        (using `MODEL_INIT`) if we are past iteration 1. Additionally, sum
        residuals output by preprocess module and save float to disk, to be
        discoverable by the optimization library
        """
        if self.iteration == 1:
            super().evaluate_initial_misfit()

            # Expose the initial model to the optimization library
            model = Model(self.path.model_init,
                          parameters=self.solver._parameters,
                          regions=self.solver._regions  # 3DGLOBE only
                          )
            self.optimize.save_vector(name="m_new", m=model)
        else:
            # Thrifty inversion SKIPS initial misfit evaluation, re-using final
            # model from previous line search. Can only happen mid-workflow
            if self.thrifty and (
                    self._thrifty_status or self.iteration == self.start):
                logger.info(msg.mnr("THRIFTY INVERSION; SKIP MISFIT EVAL"))
            else:
                logger.info(msg.mnr("EVALUATING MISFIT FOR MODEL `m_new`"))
                # Previous line search will have saved `m_new` as the initial
                # model, export in SPECFEM format to a path discoverable by all
                # solvers
                path_model = os.path.join(self.path.eval_grad, "model")
                m_new = self.optimize.load_vector("m_new")
                m_new.write(path=path_model)

                # Run forward simulation with previous model. Hard set line search
                # step count in residual file names to 0 since it is assumed we are 
                # running the initial misfit evaluation (i??s00)
                self.system.run(
                    [self.run_forward_simulations,
                     self.evaluate_objective_function],
                    path_model=path_model,
                    save_residuals=os.path.join(
                        self.path.eval_grad,
                        f"residuals_{{src}}_{self.iteration}_0.txt")
                    )

        # Rename exported synthetic traces so they are not overwritten by
        # future forward simulations
        if self.export_traces:
            unix.mv(src=os.path.join(self.path.output, "solver"),
                    dst=os.path.join(self.path.output,
                                     f"solver_{self.iteration:0>2}"))

        # Override function to sum residuals into the optimization library
        residuals_files = glob(os.path.join(self.path.eval_grad,
                               f"residuals_*_{self.iteration}_0.txt"))
        residuals = self._read_residuals(residuals_files)

        total_misfit = self.preprocess.sum_residuals(residuals)
        self.optimize.save_vector(name="f_new", m=total_misfit)

    def evaluate_gradient_from_kernels(self):
        """
        Overwrite `workflow.migration` to convert the current model and the
        gradient calculated by migration from their native SPECFEM model format
        into optimization vectors that can be used for model updates.
        """
        super().evaluate_gradient_from_kernels()

        # Rename kernels (K) and gradient (G) output files by iteration number
        # so they don't get overwritten by future iterations.
        src = os.path.join(self.path.output, "kernels")
        dst = os.path.join(self.path.output, f"KERNELS_{self.iteration:0>2}")
        if os.path.exists(src):
            logger.debug(f"{src} -> {dst}")
            unix.mv(src, dst)

        src = os.path.join(self.path.output, "gradient")
        dst = os.path.join(self.path.output, f"GRADIENT_{self.iteration:0>2}")
        if os.path.exists(src):
            if os.path.exists(dst):
                unix.rm(dst)
            logger.debug(f"{src} -> {dst}")
            unix.mv(src, dst)

        # Expose the gradient to the optimization library
        gradient = Model(path=os.path.join(self.path.eval_grad, "gradient"),
                         regions=self.solver._regions
                         )
        self.optimize.save_vector(name="g_new", m=gradient)

    def initialize_line_search(self):
        """
        Computes search direction using the optimization library and sets up
        line search machinery to 'perform line search' by placing correct files
        on disk for each of the modules to find.

        Optimization module perturbs the current model (m_new) by the search
        direction (p_new) to recover the trial model (m_try). This model is
        then exposed on disk to the solver.
        """
        logger.info(msg.mnr("RUNNING LINE SEARCH"))
        logger.info(f"initializing "
                    f"'{self.optimize.line_search_method}'ing "
                    f"line search")

        # 'p' is the search direction used to perturb the initial model
        p_new = self.optimize.compute_direction()
        if sum(p_new.vector) == 0:
            logger.critical(msg.cli(
                "Search direction vector 'p' is 0, meaning no model update can "
                "take place. Please check your gradient and waveform misfits. "
                "SeisFlows exiting prior to start of line search.", border="=",
                header="line search error")
            )
            sys.exit(-1)
        self.optimize.save_vector(name="p_new", m=p_new)

        # Scale search direction with step length alpha generate a model update
        m_try, alpha = self.optimize.initialize_search()
        self.optimize.save_vector(name="m_try", m=m_try)
        self.optimize.save_vector(name="alpha", m=alpha)
        self.optimize.checkpoint()

        # Expose model `m_try` to the solver by placing it in eval_func dir.
        m_try.write(path=os.path.join(self.path.eval_func, "model"))

    def perform_line_search(self):
        """
        Conducts line search in given search direction until the objective
        function is reduced acceptably, or the line search fails due to
        user-defined limit criteria.

        .. note::
            Starts on step_count == 1 because step_count == 0 will be the
            misfit of the starting model

        Status codes:
            status > 0  : finished
            status == 0 : not finished
            status < 0  : failed
        """
        # Step count += 1
        self.optimize.increment_step_count()

        logger.info(msg.sub(f"LINE SEARCH STEP COUNT "
                            f"{self.optimize.step_count:0>2}"))

        # Run fwd solver with the model 'm_try'. Corresponding misfit is 'f_try'
        self._evaluate_line_search_misfit()

        # Calculate new step length/model, check misfit
        m_try, alpha, status = self.optimize.update_line_search()
        self.optimize.checkpoint()

        # Proceed based on the outcome of the line search
        if status.upper() == "PASS":
            # Save outcome of line search to disk; reset step to 0 for next iter
            logger.info("trial step successful. finalizing line search")

            # Save new model (m_try) and step length (alpha) for records
            self.optimize.save_vector("alpha", alpha)
            self.optimize.save_vector("m_try", m_try)
            m_try.write(path=os.path.join(self.path.eval_func, "model"))
            del m_try  # clear potentially large model vector from memory

            self.optimize.finalize_search()
            self.optimize.checkpoint()
            return
        elif status.upper() == "TRY":
            logger.info("trial step unsuccessful. re-attempting line search")

            # Save new model (m_try) and step length (alpha) for new trial step
            self.optimize.save_vector("alpha", alpha)
            self.optimize.save_vector("m_try", m_try)
            m_try.write(path=os.path.join(self.path.eval_func, "model"))
            del m_try  # clear potentially large model vector from memory

            # Checkpoint and re-run line search evaluation
            self.optimize.checkpoint()
            self.perform_line_search()  # RECURSIVE CALL
        elif status.upper() == "FAIL":
            # Check if we are able to restart line search w/ new parameters
            if self.optimize.attempt_line_search_restart():
                logger.info("line search has failed. restarting "
                            "optimization algorithm and line search.")
                # Reset the line search machinery; set step count to 0
                self.optimize.restart()
                self.optimize.checkpoint()
                self.perform_line_search()  # RECURSIVE CALL
            # If we can't then line search has failed. Abort workflow
            else:
                logger.critical(
                    msg.cli("Line search has failed to reduce the misfit and "
                            "has run out of fallback options. Aborting "
                            "inversion.", border="=",
                            header="line search failed")
                )
                sys.exit(-1)

    def _evaluate_line_search_misfit(self):
        """Convenience fuinction to wrap forward solver and misfit calc"""
        # Define where we are in the inversion for file passing between
        # preprocess and workflow modules
        iteration = self.iteration
        step_count = self.optimize.step_count

        self.system.run(
            [self.run_forward_simulations,
             self.evaluate_objective_function],
            path_model=os.path.join(self.path.eval_func, "model"),
            save_residuals=os.path.join(
                self.path.eval_func,
                f"residuals_{{src}}_{iteration}_{step_count}.txt")
        )

        residuals_files = glob(os.path.join(
            self.path.eval_func, f"residuals_*_{iteration}_{step_count}.txt")
            )
        assert(residuals_files), (
                f"No residuals files found for Iteration {iteration} and "
                f"step count {step_count}. Please check preprocessing"
                )
        residuals = self._read_residuals(residuals_files)

        total_misfit = self.preprocess.sum_residuals(residuals)
        logger.debug(f"misfit for trial model "
                     f"(f_try; i{iteration:0>2}s{step_count:0>2}) == "
                     f"{total_misfit:.2E}")
        self.optimize.save_vector(name="f_try", m=total_misfit)

    def finalize_iteration(self):
        """
        Cleans directories in which function and gradient evaluations were
        carried out. Contains some logic to consider whether or not to continue
        with a thrifty inversion.
        """
        logger.info(msg.sub("CLEANING WORKDIR FOR NEXT ITERATION"))

        # Export scratch files to output if requested
        if self.export_model:
            model = self.optimize.load_vector("m_new")
            model.write(path=os.path.join(self.path.output,
                                          f"MODEL_{self.iteration:0>2}"),
                        )

        # Update optimization
        self.optimize.checkpoint()

        # Clear out the scratch directory
        self._thrifty_status = self._update_thrifty_status()
        if self._thrifty_status:
            unix.rm(self.path.eval_grad)
            # Eval func model now defines the current model 'm_new'
            unix.mv(self.path.eval_func, self.path.eval_grad)
            unix.mkdir(self.path.eval_func)
        else:
            unix.rm(self.path.eval_grad)
            unix.rm(self.path.eval_func)

            unix.mkdir(self.path.eval_grad)
            unix.mkdir(self.path.eval_func)

        self.preprocess.finalize()

    def _update_thrifty_status(self):
        """
        Determine if line search forward simulation can be carried over to the
        next iteration. Checks criteria related to the current iteration and
        its position relative to the start and end of the workflow.

        .. note::
            Resumed, failed workflows will not re-load `_thrifty_status` so
            initial misfit will always be evaluated in that case.
        """
        if self.iteration == self.start:
            logger.info("thrifty inversion encountering first iteration, "
                        "defaulting to standard inversion workflow")
            _thrifty_status = False
        elif self.optimize._restarted:  # NOQA
            logger.info("optimization has been restarted, defaulting to "
                        "standard inversion workflow")
            _thrifty_status = False
        elif self.iteration == self.end:
            logger.info("thrifty inversion encountering final iteration, "
                        "defaulting to inversion workflow")
            _thrifty_status = False
        else:
            logger.info("acceptable conditions for thrifty inverison, "
                        "continuing with thrifty inversion")
            _thrifty_status = True

        return _thrifty_status<|MERGE_RESOLUTION|>--- conflicted
+++ resolved
@@ -223,34 +223,12 @@
             these components will be 0. E.g., ['Z', 'N']. If None, all available
             components will be considered.
         """
-<<<<<<< HEAD
         super().evaluate_objective_function(save_residuals=save_residuals,
                                             components=components,
                                             iteration=self.iteration,
-                                            step_count=self.optimize.step_count
+                                            step_count=self.optimize.step_count,
+                                            **kwargs
                                             )
-=======
-        logger.debug(f"quantifying misfit with "
-                     f"'{self.preprocess.__class__.__name__}'")
-
-        # If line search, add step count as suffix in the residuals file
-        if save_residuals:
-            save_residuals = save_residuals.format(src=self.solver.source_name)
-
-        if self.export_residuals:
-            export_residuals = os.path.join(self.path.output, "residuals")
-        else:
-            export_residuals = False
-
-        self.preprocess.quantify_misfit(
-            source_name=self.solver.source_name,
-            save_adjsrcs=os.path.join(self.solver.cwd, "traces", "adj"),
-            save_residuals=save_residuals,
-            export_residuals=export_residuals,
-            iteration=self.iteration,
-            step_count=self.optimize.step_count,
-        )
->>>>>>> 20587dc2
 
     def _read_residuals(self, residuals_files):
         """
